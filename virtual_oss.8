--- conflicted
+++ resolved
@@ -72,13 +72,8 @@
 .It Fl r Ar rate
 Set default sample-rate for the proceeding commands.
 .It Fl s Ar size
-<<<<<<< HEAD
-Set default buffer size. Size is specified as <samples> or
-<milliseconds>ms.
-=======
 Set default buffer size.
 Size is specified as <samples> or <milliseconds>ms.
->>>>>>> 24059436
 .It Fl i Ar priority
 Set real-time priority.
 .It Fl a Ar amp
